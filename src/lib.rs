//! An implementation of the FIPS-202-defined SHA-3 and SHAKE functions.
//!
//! The `Keccak-f[1600]` permutation is fully unrolled; it's nearly as fast
//! as the Keccak team's optimized permutation.
//!
//! ## Building
//!
//! ```bash
//! cargo build
//! ```
//!
//! ## Usage
//!
//! Add this to your `Cargo.toml`:
//!
//! ```toml
//! [dependencies]
//! tiny-keccak = "1.0"
//! ```
//!
//! Original implementation in C:
//! https://github.com/coruus/keccak-tiny
//!
//! Implementor: David Leon Gil
//!
//! Port to rust:
//! Marek Kotewicz (marek.kotewicz@gmail.com)
//!
//! License: CC0, attribution kindly requested. Blame taken too,
//! but not liability.

#![no_std]

use crunchy::unroll;

const RHO: [u32; 24] = [
    1, 3, 6, 10, 15, 21, 28, 36, 45, 55, 2, 14, 27, 41, 56, 8, 25, 43, 62, 18, 39, 61, 20, 44,
];

const PI: [usize; 24] = [
    10, 7, 11, 17, 18, 3, 5, 16, 8, 21, 24, 4, 15, 23, 19, 13, 12, 2, 20, 14, 22, 9, 6, 1,
];

const RC: [u64; 24] = [
    1u64,
    0x8082u64,
    0x800000000000808au64,
    0x8000000080008000u64,
    0x808bu64,
    0x80000001u64,
    0x8000000080008081u64,
    0x8000000000008009u64,
    0x8au64,
    0x88u64,
    0x80008009u64,
    0x8000000au64,
    0x8000808bu64,
    0x800000000000008bu64,
    0x8000000000008089u64,
    0x8000000000008003u64,
    0x8000000000008002u64,
    0x8000000000000080u64,
    0x800au64,
    0x800000008000000au64,
    0x8000000080008081u64,
    0x8000000000008080u64,
    0x80000001u64,
    0x8000000080008008u64,
];

const RC_KANGAROO: [u64; 12] = [
	0x000000008000808b,
	0x800000000000008b,
	0x8000000000008089,
	0x8000000000008003,
	0x8000000000008002,
	0x8000000000000080,
	0x000000000000800a,
	0x800000008000000a,
	0x8000000080008081,
	0x8000000000008080,
	0x0000000080000001,
	0x8000000080008008,
];

/// keccak-f[1600]
#[inline]
pub fn keccakf(a: &mut [u64; PLEN]) {
    keccakf_with_rounds(a, &RC);
}

#[allow(unused_assignments)]
fn keccakf_with_rounds(a: &mut [u64; PLEN], rounds: &[u64]) {
    for round in rounds {
        let mut array: [u64; 5] = [0; 5];

        // Theta
        unroll! {
            for x in 0..5 {
                unroll! {
                    for y_count in 0..5 {
                        let y = y_count * 5;
                        array[x] ^= a[x + y];
                    }
                }
            }
        }

        unroll! {
            for x in 0..5 {
                unroll! {
                    for y_count in 0..5 {
                        let y = y_count * 5;
                        a[y + x] ^= array[(x + 4) % 5] ^ array[(x + 1) % 5].rotate_left(1);
                    }
                }
            }
        }

        // Rho and pi
        let mut last = a[1];
        unroll! {
            for x in 0..24 {
                array[0] = a[PI[x]];
                a[PI[x]] = last.rotate_left(RHO[x]);
                last = array[0];
            }
        }

        // Chi
        unroll! {
            for y_step in 0..5 {
                let y = y_step * 5;

                unroll! {
                    for x in 0..5 {
                        array[x] = a[y + x];
                    }
                }

                unroll! {
                    for x in 0..5 {
                        a[y + x] = array[x] ^ ((!array[(x + 1) % 5]) & (array[(x + 2) % 5]));
                    }
                }
            }
        };

        // Iota
        a[0] ^= round;
    }
}

/// Total number of lanes.
const PLEN: usize = 25;

#[derive(Default, Clone)]
struct Buffer([u64; PLEN]);

impl Buffer {
    fn inner(&mut self) -> &mut [u64; PLEN] {
        &mut self.0
    }

    #[cfg(target_endian = "little")]
    #[inline]
    fn execute<F: FnOnce(&mut [u8])>(&mut self, offset: usize, len: usize, f: F) {
        let buffer: &mut [u8; PLEN * 8] = unsafe { ::core::mem::transmute(&mut self.0) };
        f(&mut buffer[offset..][..len]);
    }

    #[cfg(target_endian = "big")]
    #[inline]
    fn execute<F: FnOnce(&mut [u8])>(&mut self, offset: usize, len: usize, f: F) {
        fn swap_endianess(buffer: &mut [u64]) {
            for item in buffer {
                *item = item.swap_bytes();
            }
        }

        let start = offset / 8;
        let end = (offset + len + 7) / 8;
        swap_endianess(&mut self.0[start..end]);
        let buffer: &mut [u8; PLEN * 8] = unsafe { ::core::mem::transmute(&mut self.0) };
        f(&mut buffer[offset..][..len]);
        swap_endianess(&mut self.0[start..end]);
    }

    fn setout(&mut self, dst: &mut [u8], offset: usize, len: usize) {
        self.execute(offset, len, |buffer| dst[..len].copy_from_slice(buffer));
    }

    fn xorin(&mut self, src: &[u8], offset: usize, len: usize) {
        self.execute(offset, len, |dst| {
            assert!(dst.len() <= src.len());
            let len = dst.len();
            let mut dst_ptr = dst.as_mut_ptr();
            let mut src_ptr = src.as_ptr();
            for _ in 0..len {
                unsafe {
                    *dst_ptr ^= *src_ptr;
                    src_ptr = src_ptr.offset(1);
                    dst_ptr = dst_ptr.offset(1);
                }
            }
        });
    }

    fn pad(&mut self, offset: usize, delim: u8, rate: usize) {
        self.execute(offset, 1, |buff| buff[0] ^= delim);
        self.execute(rate - 1, 1, |buff| buff[0] ^= 0x80);
    }
}

/// This structure should be used to create keccak/sha3 hash.
///
/// ```rust
/// use tiny_keccak::Keccak;
///
/// fn main() {
///     let mut sha3 = Keccak::new_sha3_256();
///     let data: Vec<u8> = From::from("hello");
///     let data2: Vec<u8> = From::from("world");
///
///     sha3.update(&data);
///     sha3.update(&[b' ']);
///     sha3.update(&data2);
///
///     let mut res: [u8; 32] = [0; 32];
///     sha3.finalize(&mut res);
///
///     let expected = vec![
///         0x64, 0x4b, 0xcc, 0x7e, 0x56, 0x43, 0x73, 0x04,
///         0x09, 0x99, 0xaa, 0xc8, 0x9e, 0x76, 0x22, 0xf3,
///         0xca, 0x71, 0xfb, 0xa1, 0xd9, 0x72, 0xfd, 0x94,
///         0xa3, 0x1c, 0x3b, 0xfb, 0xf2, 0x4e, 0x39, 0x38
///     ];
///
///     let ref_ex: &[u8] = &expected;
///     assert_eq!(&res, ref_ex);
/// }
/// ```
pub struct Keccak {
    buffer: Buffer,
    offset: usize,
    rate: usize,
    delim: u8,
    rounds: &'static [u64],
}

impl Clone for Keccak {
    fn clone(&self) -> Self {
        let mut res = Keccak::new_with_rounds(self.rate, self.delim, self.rounds);
        res.buffer = self.buffer.clone();
        res.offset = self.offset;
        res
    }
}

macro_rules! impl_constructor {
    ($name: ident, $alias: ident, $bits: expr, $delim: expr) => {
        pub fn $name() -> Keccak {
            Keccak::new(200 - $bits / 4, $delim)
        }

        pub fn $alias(data: &[u8], result: &mut [u8]) {
            let mut keccak = Keccak::$name();
            keccak.update(data);
            keccak.finalize(result);
        }
    };
}

macro_rules! impl_global_alias {
    ($alias: ident, $size: expr) => {
        pub fn $alias(data: &[u8]) -> [u8; $size / 8] {
            let mut result = [0u8; $size / 8];
            Keccak::$alias(data, &mut result);
            result
        }
    };
}

impl_global_alias!(shake128, 128);
impl_global_alias!(shake256, 256);
impl_global_alias!(keccak224, 224);
impl_global_alias!(keccak256, 256);
impl_global_alias!(keccak384, 384);
impl_global_alias!(keccak512, 512);
impl_global_alias!(sha3_224, 224);
impl_global_alias!(sha3_256, 256);
impl_global_alias!(sha3_384, 384);
impl_global_alias!(sha3_512, 512);

impl Keccak {
    pub fn new(rate: usize, delim: u8) -> Keccak {
<<<<<<< HEAD
        Keccak::new_with_rounds(rate, delim, &RC)
    }

    pub fn new_with_rounds(rate: usize, delim: u8, rounds: &'static [u64]) -> Keccak {
=======
        assert!(rate != 0, "rate cannot be equal 0");
>>>>>>> 869a5335
        Keccak {
            buffer: Buffer::default(),
            offset: 0,
            rate,
            delim,
<<<<<<< HEAD
            rounds,
=======
>>>>>>> 869a5335
        }
    }

    impl_constructor!(new_shake128, shake128, 128, 0x1f);
    impl_constructor!(new_shake256, shake256, 256, 0x1f);
    impl_constructor!(new_keccak224, keccak224, 224, 0x01);
    impl_constructor!(new_keccak256, keccak256, 256, 0x01);
    impl_constructor!(new_keccak384, keccak384, 384, 0x01);
    impl_constructor!(new_keccak512, keccak512, 512, 0x01);
    impl_constructor!(new_sha3_224, sha3_224, 224, 0x06);
    impl_constructor!(new_sha3_256, sha3_256, 256, 0x06);
    impl_constructor!(new_sha3_384, sha3_384, 384, 0x06);
    impl_constructor!(new_sha3_512, sha3_512, 512, 0x06);

    pub fn update(&mut self, input: &[u8]) {
        self.absorb(input);
    }

    #[inline]
    pub fn keccakf(&mut self) {
        keccakf_with_rounds(self.buffer.inner(), self.rounds);
    }

    pub fn finalize(mut self, output: &mut [u8]) {
        self.pad();

        // apply keccakf
        self.keccakf();

        // squeeze output
        self.squeeze(output);
    }

    // Absorb input
    pub fn absorb(&mut self, input: &[u8]) {
        //first foldp
        let mut ip = 0;
        let mut l = input.len();
        let mut rate = self.rate - self.offset;
        let mut offset = self.offset;
        while l >= rate {
            self.buffer.xorin(&input[ip..], offset, rate);
            self.keccakf();
            ip += rate;
            l -= rate;
            rate = self.rate;
            offset = 0;
        }

        // Xor in the last block
        self.buffer.xorin(&input[ip..], offset, l);
        self.offset = offset + l;
    }

    pub fn pad(&mut self) {
        self.buffer.pad(self.offset, self.delim, self.rate);
    }

    pub fn fill_block(&mut self) {
        self.keccakf();
        self.offset = 0;
    }

    // squeeze output
    pub fn squeeze(&mut self, output: &mut [u8]) {
        // second foldp
        let mut op = 0;
        let mut l = output.len();
        while l >= self.rate {
            self.buffer.setout(&mut output[op..], 0, self.rate);
            self.keccakf();
            op += self.rate;
            l -= self.rate;
        }

        self.buffer.setout(&mut output[op..], 0, l);
    }

    #[inline]
    pub fn xof(mut self) -> XofReader {
        self.pad();

        self.keccakf();

        XofReader {
            keccak: self,
            offset: 0,
        }
    }
}

pub struct XofReader {
    keccak: Keccak,
    offset: usize,
}

impl XofReader {
    pub fn squeeze(&mut self, output: &mut [u8]) {
        // second foldp
        let mut op = 0;
        let mut l = output.len();
        let mut rate = self.keccak.rate - self.offset;
        let mut offset = self.offset;
        while l >= rate {
            self.keccak.buffer.setout(&mut output[op..], offset, rate);
            self.keccak.keccakf();
            op += rate;
            l -= rate;
            rate = self.keccak.rate;
            offset = 0;
        }

        self.keccak.buffer.setout(&mut output[op..], offset, l);
        self.offset = offset + l;
    }
}

/// KangarooTwelve's length encoding.
struct EncodedLen {
    offset: usize,
    buffer: [u8; 9],
}

impl EncodedLen {
    fn new(len: usize) -> Self {
        let len_view = len.to_be_bytes();
        let offset = len_view.iter().position(|i| *i != 0).unwrap_or(8);
        let mut buffer = [0u8; 9];
        buffer[..8].copy_from_slice(&len_view);
        buffer[8] = 8 - offset as u8;

        EncodedLen {
            offset,
            buffer,
        }
    }

    fn value(&self) -> &[u8] {
        &self.buffer[self.offset..]
    }
}

pub struct KangarooTwelve<T> {
    state: Keccak,
    current_chunk: Keccak,
    custom_string: Option<T>,
    written: usize,
    chunks: usize,
}

impl<T: AsRef<[u8]>> KangarooTwelve<T> {
    const MAX_CHUNK_SIZE: usize = 8192;

    pub fn new(custom_string: T) -> Self {
        KangarooTwelve {
            state: Keccak::new_with_rounds(168, 0, &RC_KANGAROO),
            current_chunk: Keccak::new_with_rounds(168, 0x0b, &RC_KANGAROO),
            custom_string: Some(custom_string),
            written: 0,
            chunks: 0,
        }
    }

    pub fn update(&mut self, input: &[u8]) {
        let mut to_absorb = input;
        while to_absorb.len() > 0 {
            if self.written == Self::MAX_CHUNK_SIZE {
                if self.chunks == 0 {
                    self.state.update(&[0x03, 0, 0, 0, 0, 0, 0, 0]);
                } else {
                    let mut tmp_chunk = [0u8; 32];
                    self.current_chunk.clone().finalize(&mut tmp_chunk);
                    self.state.update(&tmp_chunk);
                    self.current_chunk = Keccak::new_with_rounds(168, 0x0b, &RC_KANGAROO);
                }

                self.written = 0;
                self.chunks += 1;
            }

            let todo = ::core::cmp::min(Self::MAX_CHUNK_SIZE - self.written, to_absorb.len());
            if self.chunks == 0 {
                self.state.update(&to_absorb[..todo]);
            } else {
                self.current_chunk.update(&to_absorb[..todo]);
            }
            self.written += todo;
            to_absorb = &to_absorb[todo..];
        }
    }

    pub fn finalize(mut self, output: &mut [u8]) {
        let custom_string = self.custom_string.take()
            .expect("KangarooTwelve cannot be initialized without custom_string; qed");
        let encoded_len = EncodedLen::new(custom_string.as_ref().len());
        self.update(custom_string.as_ref());
        self.update(encoded_len.value());

        if self.chunks == 0 {
            self.state.delim = 0x07;
        } else {
            let encoded_chunks = EncodedLen::new(self.chunks);
            let mut tmp_chunk = [0u8; 32];
            self.current_chunk.finalize(&mut tmp_chunk);
            self.state.update(&tmp_chunk);
            self.state.update(encoded_chunks.value());
            self.state.update(&[0xff, 0xff]);
            self.state.delim = 0x06;
        }

        self.state.finalize(output);
    }
}<|MERGE_RESOLUTION|>--- conflicted
+++ resolved
@@ -294,23 +294,17 @@
 
 impl Keccak {
     pub fn new(rate: usize, delim: u8) -> Keccak {
-<<<<<<< HEAD
         Keccak::new_with_rounds(rate, delim, &RC)
     }
 
     pub fn new_with_rounds(rate: usize, delim: u8, rounds: &'static [u64]) -> Keccak {
-=======
         assert!(rate != 0, "rate cannot be equal 0");
->>>>>>> 869a5335
         Keccak {
             buffer: Buffer::default(),
             offset: 0,
             rate,
             delim,
-<<<<<<< HEAD
             rounds,
-=======
->>>>>>> 869a5335
         }
     }
 
